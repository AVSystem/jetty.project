--- conflicted
+++ resolved
@@ -70,7 +70,6 @@
           <instructions>
             <Bundle-SymbolicName>org.eclipse.jetty.osgi.boot;singleton:=true</Bundle-SymbolicName>
             <Bundle-Activator>org.eclipse.jetty.osgi.boot.JettyBootstrapActivator</Bundle-Activator>
-<<<<<<< HEAD
             <DynamicImport-Package>org.eclipse.jetty.*;version="[$(version;===;${parsedVersion.osgiVersion}),$(version;==+;${parsedVersion.osgiVersion}))"</DynamicImport-Package>
             <Import-Package>
                 jakarta.mail;version="2.0";resolution:=optional,
@@ -78,35 +77,17 @@
                 jakarta.mail.internet;version="2.0";resolution:=optional,
                 jakarta.mail.search;version="2.0";resolution:=optional,
                 jakarta.mail.util;version="2.0";resolution:=optional,
-                jakarta.servlet;version="[5.0,6.0)",
-                jakarta.servlet.http;version="[5.0,6.0)",
+                jakarta.servlet;version="[$(version;==;${servlet.api.version}),$(version;+;${servlet.api.version}))",
+                jakarta.servlet.http;version="[$(version;==;${servlet.api.version}),$(version;+;${servlet.api.version}))",
                 jakarta.transaction;version="2.0.0";resolution:=optional,
                 jakarta.transaction.xa;version="2.0.0";resolution:=optional,
-                org.objectweb.asm;version="5";resolution:=optional,
-=======
-            <DynamicImport-Package>org.eclipse.jetty.*;version="[$(version;===;${parsedVersion.osgiVersion}),$(version;+;${parsedVersion.osgiVersion}))"</DynamicImport-Package>
-            <Import-Package>javax.mail;version="1.4.0";resolution:=optional,
-                javax.mail.event;version="1.4.0";resolution:=optional,
-                javax.mail.internet;version="1.4.0";resolution:=optional,
-                javax.mail.search;version="1.4.0";resolution:=optional,
-                javax.mail.util;version="1.4.0";resolution:=optional,
-                javax.servlet;version="[$(version;==;${servlet.api.version}),$(version;+;${servlet.api.version}))",
-                javax.servlet.http;version="[$(version;==;${servlet.api.version}),$(version;+;${servlet.api.version}))",
-                javax.transaction;version="1.1.0";resolution:=optional,
-                javax.transaction.xa;version="1.1.0";resolution:=optional,
                 org.objectweb.asm;version="$(version;=;${asm.version})";resolution:=optional,
->>>>>>> fb4cfa9b
                 org.osgi.framework,
                 org.osgi.service.cm;version="1.2.0",
                 org.osgi.service.packageadmin,
                 org.osgi.service.startlevel;version="1.0.0",
                 org.osgi.service.url;version="1.0.0",
                 org.osgi.util.tracker;version="1.3.0",
-<<<<<<< HEAD
-                org.xml.sax,
-                org.xml.sax.helpers,
-                org.eclipse.jetty.annotations;resolution:=optional, *
-=======
                 org.slf4j;resolution:=optional,
                 org.slf4j.spi;resolution:=optional,
                 org.slf4j.helpers;resolution:=optional,
@@ -114,7 +95,6 @@
                 org.xml.sax.helpers,
                 org.eclipse.jetty.annotations;resolution:=optional,
                 *
->>>>>>> fb4cfa9b
             </Import-Package>
             <Require-Capability>
               osgi.extender; filter:="(osgi.extender=osgi.serviceloader.registrar)"
