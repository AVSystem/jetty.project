
This directory is scanned by the WebAppDeployer provider for web
applications to deploy using the following conventions:

+ A directory called example/ will be deployed as a standard web
application if it contains a WEB-INF/ subdirectory, otherwise it will be
deployed as context of static content. The context path will be /example
(eg http://localhost:8080/example/) unless the base name is "root" (not 
case sensitive), in which case the context path is /. If the directory name 
ends with ".d" it is ignored (but may still be used by explicit configuration).

+ A file called example.war will be deployed as a standard web application
<<<<<<< HEAD
with the context path /example  (eg http://localhost:8080/example/). If the
=======
with the context path /example (eg http://localhost:8080/example/). If the
>>>>>>> d5a9f0e0
base name is root, then the context path is /. If example.war and example/
exist, then only the WAR is deployed (which may use the directory as an
unpack location).

+ An XML file like example.xml will be deployed as a context whose
configuration is defined by the XML. The context path must be set by
the configuration itself. If example.xml and example.war exist, then
only the XML is deployed (which may use the war in its configuration).

This directory is scanned for additions, removals and updates 
for hot deployment.

To configure the deployment mechanism, edit the files:
   start.d/500-deploy.ini
   etc/jetty-deploy.ini

To disable the auto deploy mechanism use the command:

   java -jar start.jar --disable=deploy
<|MERGE_RESOLUTION|>--- conflicted
+++ resolved
@@ -5,16 +5,12 @@
 + A directory called example/ will be deployed as a standard web
 application if it contains a WEB-INF/ subdirectory, otherwise it will be
 deployed as context of static content. The context path will be /example
-(eg http://localhost:8080/example/) unless the base name is "root" (not 
-case sensitive), in which case the context path is /. If the directory name 
+(eg http://localhost:8080/example/) unless the base name is "root" (not
+case sensitive), in which case the context path is /. If the directory name
 ends with ".d" it is ignored (but may still be used by explicit configuration).
 
 + A file called example.war will be deployed as a standard web application
-<<<<<<< HEAD
-with the context path /example  (eg http://localhost:8080/example/). If the
-=======
 with the context path /example (eg http://localhost:8080/example/). If the
->>>>>>> d5a9f0e0
 base name is root, then the context path is /. If example.war and example/
 exist, then only the WAR is deployed (which may use the directory as an
 unpack location).
