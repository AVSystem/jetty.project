--- conflicted
+++ resolved
@@ -1,14 +1,10 @@
-<<<<<<< HEAD
-jetty-7.5.0-SNAPSHOT
+jetty-7.5.0.-SNAPSHOT
  + 276670 SLF4J loggers show correct location information
  + 335001 Eliminate expected exceptions from log when running in JBoss
  + JETTY-1414 HashLoginService doesn't refresh realm if specified config filename is not an absolute platform specific value
  + 355103 Make allowCredentials default to true in CrossOriginFilter
 
-jetty-7.5.0.RC0 August 15th 2011
-=======
 jetty-7.5.0.RC0 - 15 August 2011
->>>>>>> 87b76672
  + 298502 Handle 200 Connect responses with no content-length
  + 347484 / - > ${/} in some paths in grant codebases
  + 349005 add javadoc detailing the convenience hack of removing leading /'s
