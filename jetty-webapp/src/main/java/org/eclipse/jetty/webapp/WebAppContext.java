--- conflicted
+++ resolved
@@ -602,12 +602,8 @@
     @ManagedAttribute(value = "configuration classes used to configure webapp", readonly = true)
     public String[] getConfigurationClasses()
     {
-<<<<<<< HEAD
         loadConfigurations();
         return _configurations.toArray();
-=======
-        return _configurationClasses.toArray(new String[0]);
->>>>>>> 32931fac
     }
 
     /**
@@ -615,12 +611,8 @@
      */
     public Configurations getConfigurations()
     {
-<<<<<<< HEAD
         loadConfigurations();
         return _configurations;
-=======
-        return _configurations.toArray(new Configuration[0]);
->>>>>>> 32931fac
     }
 
     /**
