--- conflicted
+++ resolved
@@ -120,18 +120,6 @@
       </plugin>
     </plugins>
   </build>
-<<<<<<< HEAD
-
-  <dependencies>
-    <dependency>
-      <groupId>org.eclipse.jetty</groupId>
-      <artifactId>jetty-util</artifactId>
-    </dependency>
-    <dependency>
-      <groupId>org.eclipse.jetty</groupId>
-      <artifactId>jetty-server</artifactId>
-    </dependency>
-    <dependency>
       <groupId>org.eclipse.jetty.websocket</groupId>
       <artifactId>jetty-websocket-jetty-server</artifactId>
     </dependency>
@@ -140,37 +128,4 @@
       <artifactId>jetty-websocket-jetty-client</artifactId>
     </dependency>
     <dependency>
-      <groupId>org.eclipse.jetty</groupId>
-      <artifactId>jetty-http</artifactId>
-    </dependency>
-    <dependency>
-      <groupId>org.slf4j</groupId>
-      <artifactId>slf4j-api</artifactId>
-    </dependency>
-    <dependency>
-      <groupId>org.eclipse.jetty</groupId>
-      <artifactId>jetty-slf4j-impl</artifactId>
-      <scope>test</scope>
-    </dependency>
-    <dependency>
-      <groupId>org.eclipse.jetty</groupId>
-      <artifactId>jetty-client</artifactId>
-    </dependency>
-    <dependency>
-      <groupId>org.eclipse.jetty.toolchain</groupId>
-      <artifactId>jetty-test-helper</artifactId>
-    </dependency>
-    <dependency>
-      <groupId>org.openjdk.jmh</groupId>
-      <artifactId>jmh-core</artifactId>
-      <version>${jmh.version}</version>
-    </dependency>
-    <dependency>
-      <groupId>org.openjdk.jmh</groupId>
-      <artifactId>jmh-generator-annprocess</artifactId>
-      <version>${jmh.version}</version>
-    </dependency>
-  </dependencies>
-=======
->>>>>>> 22c72957
 </project>