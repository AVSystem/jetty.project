//
// ========================================================================
// Copyright (c) 1995 Mort Bay Consulting Pty Ltd and others.
//
// This program and the accompanying materials are made available under the
// terms of the Eclipse Public License v. 2.0 which is available at
// https://www.eclipse.org/legal/epl-2.0, or the Apache License, Version 2.0
// which is available at https://www.apache.org/licenses/LICENSE-2.0.
//
// SPDX-License-Identifier: EPL-2.0 OR Apache-2.0
// ========================================================================
//

package org.eclipse.jetty.io;

import java.io.EOFException;
import java.io.IOException;
import java.io.InputStream;
import java.io.OutputStream;
import java.nio.ByteBuffer;
import java.nio.charset.Charset;
import java.nio.charset.StandardCharsets;
import java.util.Objects;
import java.util.concurrent.CompletableFuture;
import java.util.concurrent.Flow;
import java.util.function.Consumer;

import org.eclipse.jetty.io.content.BufferedContentSink;
import org.eclipse.jetty.io.content.ContentSinkOutputStream;
import org.eclipse.jetty.io.content.ContentSinkSubscriber;
import org.eclipse.jetty.io.content.ContentSourceInputStream;
import org.eclipse.jetty.io.content.ContentSourcePublisher;
import org.eclipse.jetty.io.internal.ByteBufferChunk;
import org.eclipse.jetty.io.internal.ContentCopier;
import org.eclipse.jetty.io.internal.ContentSourceByteBuffer;
import org.eclipse.jetty.io.internal.ContentSourceConsumer;
import org.eclipse.jetty.io.internal.ContentSourceRetainableByteBuffer;
import org.eclipse.jetty.io.internal.ContentSourceString;
import org.eclipse.jetty.util.Blocker;
import org.eclipse.jetty.util.BufferUtil;
import org.eclipse.jetty.util.Callback;
import org.eclipse.jetty.util.FutureCallback;
import org.eclipse.jetty.util.FuturePromise;
import org.eclipse.jetty.util.IO;
import org.eclipse.jetty.util.Promise;
import org.slf4j.Logger;
import org.slf4j.LoggerFactory;

/**
 * <p>Namespace class that contains the definitions of a {@link Source content source},
 * a {@link Sink content sink} and a {@link Chunk content chunk}.</p>
 */
public class Content
{
    private static final Logger LOG = LoggerFactory.getLogger(Content.class);

    private Content()
    {
    }

    /**
     * <p>Copies the given content source to the given content sink, notifying
     * the given callback when the copy is complete (either succeeded or failed).</p>
     * <p>In case of {@link Chunk#getFailure() failure chunks},
     * the content source is {@link Source#fail(Throwable) failed} if the failure
     * chunk is {@link Chunk#isLast() last}, else the failing is transient and is ignored.</p>
     *
     * @param source the source to copy from
     * @param sink the sink to copy to
     * @param callback the callback to notify when the copy is complete
     */
    public static void copy(Source source, Sink sink, Callback callback)
    {
        copy(source, sink, null, callback);
    }

    /**
     * <p>Copies the given content source to the given content sink, notifying
     * the given callback when the copy is complete.</p>
     * <p>The optional {@code chunkHandler} parameter is a predicate whose code
     * may inspect the chunk and handle it differently from how the implementation
     * would handle it.</p>
     * <p>If the predicate returns {@code true}, it means that the chunk is handled
     * externally and its callback completed, or eventually completed.</p>
     * <p>If the predicate returns {@code false}, it means that the chunk is not
     * handled, its callback will not be completed, and the implementation will
     * handle the chunk and its callback.</p>
     * <p>In case of {@link Chunk#getFailure() failure chunks} not handled by any {@code chunkHandler},
     * the content source is {@link Source#fail(Throwable) failed} if the failure
     * chunk is {@link Chunk#isLast() last}, else the failure is transient and is ignored.</p>
     *
     * @param source the source to copy from
     * @param sink the sink to copy to
     * @param chunkProcessor a (possibly {@code null}) predicate to handle the current chunk and its callback
     * @param callback the callback to notify when the copy is complete
     */
    public static void copy(Source source, Sink sink, Chunk.Processor chunkProcessor, Callback callback)
    {
        new ContentCopier(source, sink, chunkProcessor, callback).iterate();
    }

    /**
     * <p>A source of content that can be read with a read/demand model.</p>
     * <p>To avoid leaking its resources, a source <b>must</b> either:</p>
     * <ul>
     * <li>be read until it returns a {@link Chunk#isLast() last chunk}, either EOF or a terminal failure</li>
     * <li>be {@link #fail(Throwable) failed}</li>
     * </ul>
     * <h2><a id="idiom">Idiomatic usage</a></h2>
     * <p>The read/demand model typical usage is the following:</p>
     * <pre>{@code
     * public void onContentAvailable() {
     *     while (true) {
     *         // Read a chunk
     *         Chunk chunk = source.read();
     *
     *         // There is no chunk, demand to be called back and exit.
     *         if (chunk == null) {
     *             source.demand(this::onContentAvailable);
     *             return;
     *         }
     *
     *         // The chunk is a failure.
     *         if (Content.Chunk.isFailure(chunk))
     *         {
     *             boolean fatal = chunk.isLast();
     *             if (fatal)
     *             {
     *                 handleFatalFailure(chunk.getFailure());
     *                 return;
     *             }
     *             else
     *             {
     *                 handleTransientFailure(chunk.getFailure());
     *                 continue;
     *             }
     *         }
     *
     *         // It's a valid chunk, consume the chunk's bytes.
     *         ByteBuffer buffer = chunk.getByteBuffer();
     *         // ...
     *
     *         // Release the chunk when it has been consumed.
     *         chunk.release();
     *
     *         // Exit if the Content.Source is fully consumed.
     *         if (chunk.isLast())
     *             break;
     *     }
     * }
     * }</pre>
     */
    public interface Source
    {
        /**
         * <p>Reads, non-blocking, the whole content source into a {@link ByteBuffer}.</p>
         *
         * @param source the source to read
         * @param promise the promise to notify when the whole content has been read into a ByteBuffer.
         */
        static void asByteBuffer(Source source, Promise<ByteBuffer> promise)
        {
            new ContentSourceByteBuffer(source, promise).run();
        }

        /**
         * <p>Reads, blocking if necessary, the whole content source into a {@link ByteBuffer}.</p>
         *
         * @param source the source to read
         * @return the ByteBuffer containing the content
         * @throws IOException if reading the content fails
         */
        static ByteBuffer asByteBuffer(Source source) throws IOException
        {
            try
            {
                FuturePromise<ByteBuffer> promise = new FuturePromise<>();
                asByteBuffer(source, promise);
                return promise.get();
            }
            catch (Throwable x)
            {
                throw IO.rethrow(x);
            }
        }

        /**
         * <p>Reads, non-blocking, the whole content source into a {@code byte} array.</p>
         *
         * @param source the source to read
         * @param maxSize The maximum size to read, or -1 for no limit
         * @return A {@link CompletableFuture} that will be completed when the complete content is read or
         * failed if the max size is exceeded or there is a read error.
         */
        static CompletableFuture<byte[]> asByteArrayAsync(Source source, int maxSize)
        {
            return asRetainableByteBuffer(source, null, false, maxSize).thenApply(rbb -> rbb.getByteBuffer().array());
        }

        /**
         * <p>Reads, non-blocking, the whole content source into a {@link ByteBuffer}.</p>
         *
         * @param source the source to read
         * @return the {@link CompletableFuture} to notify when the whole content has been read
         */
        static CompletableFuture<ByteBuffer> asByteBufferAsync(Source source)
        {
            return asByteBufferAsync(source, -1);
        }

        /**
         * <p>Reads, non-blocking, the whole content source into a {@link ByteBuffer}.</p>
         *
         * @param source the source to read
         * @param maxSize The maximum size to read, or -1 for no limit
         * @return the {@link CompletableFuture} to notify when the whole content has been read
         */
        static CompletableFuture<ByteBuffer> asByteBufferAsync(Source source, int maxSize)
        {
            return asByteArrayAsync(source, maxSize).thenApply(ByteBuffer::wrap);
        }

        /**
         * <p>Reads, non-blocking, the whole content source into a {@link RetainableByteBuffer}.</p>
         *
         * @param source The {@link Content.Source} to read
         * @param pool The {@link ByteBufferPool} to acquire the buffer from, or null for a non {@link Retainable} buffer
         * @param direct True if the buffer should be direct.
         * @param maxSize The maximum size to read, or -1 for no limit
         * @return A {@link CompletableFuture} that will be completed when the complete content is read or
         * failed if the max size is exceeded or there is a read error.
         */
        static CompletableFuture<RetainableByteBuffer> asRetainableByteBuffer(Source source, ByteBufferPool pool, boolean direct, int maxSize)
        {
            Promise.Completable<RetainableByteBuffer> promise = new Promise.Completable<>()
            {
                @Override
                public void succeeded(RetainableByteBuffer result)
                {
                    result.retain();
                    super.succeeded(result);
                }
            };
            asRetainableByteBuffer(source, pool, direct, maxSize, promise);
            return promise;
        }

        /**
         * <p>Reads, non-blocking, the whole content source into a {@link RetainableByteBuffer}.</p>
         *
         * @param source the source to read
         * @param pool The {@link ByteBufferPool} to acquire the buffer from, or null for a non {@link Retainable} buffer
         * @param direct True if the buffer should be direct.
         * @param maxSize The maximum size to read, or -1 for no limit
         * @param promise the promise to notify when the whole content has been read into a RetainableByteBuffer.
         */
        static void asRetainableByteBuffer(Source source, ByteBufferPool pool, boolean direct, int maxSize, Promise<RetainableByteBuffer> promise)
        {
            new ContentSourceRetainableByteBuffer(source, pool, direct, maxSize, promise).run();
        }

        /**
         * <p>Reads, non-blocking, the whole content source into a {@link String}, converting the bytes
         * using the given {@link Charset}.</p>
         *
         * @param source the source to read
         * @param charset the charset to use to convert the bytes into characters
         * @param promise the promise to notify when the whole content has been converted into a String
         */
        static void asString(Source source, Charset charset, Promise<String> promise)
        {
            new ContentSourceString(source, charset, promise).convert();
        }

        /**
         * <p>Reads, blocking if necessary, the whole content source into a {@link String}, converting
         * the bytes using UTF-8.</p>
         *
         * @param source the source to read
         * @return the String obtained from the content
         * @throws IOException if reading the content fails
         */
        static String asString(Source source) throws IOException
        {
            return asString(source, StandardCharsets.UTF_8);
        }

        /**
         * <p>Reads, blocking if necessary, the whole content source into a {@link String}, converting
         * the bytes using the given {@link Charset}.</p>
         *
         * @param source the source to read
         * @param charset the charset to use to decode bytes
         * @return the String obtained from the content
         * @throws IOException if reading the content fails
         */
        static String asString(Source source, Charset charset) throws IOException
        {
            try
            {
                return asStringAsync(source, charset).get();
            }
            catch (Throwable x)
            {
                throw IO.rethrow(x);
            }
        }

        /**
         * <p>Read, non-blocking, the whole content source into a {@link String}, converting
         * the bytes using the given {@link Charset}.</p>
         *
         * @param source the source to read
         * @param charset the charset to use to decode bytes
         * @return the {@link CompletableFuture} to notify when the whole content has been read
         */
        static CompletableFuture<String> asStringAsync(Source source, Charset charset)
        {
            Promise.Completable<String> completable = new Promise.Completable<>();
            asString(source, charset, completable);
            return completable;
        }

        /**
         * <p>Wraps the given content source with an {@link InputStream}.</p>
         *
         * @param source the source to read from
         * @return an InputStream that reads from the content source
         */
        static InputStream asInputStream(Source source)
        {
            return new ContentSourceInputStream(source);
        }

        /**
         * <p>Wraps the given content source with a {@link Flow.Publisher}.</p>
         *
         * @param source the source to read from
         * @return a Publisher that publishes chunks read from the content source
         */
        static Flow.Publisher<Chunk> asPublisher(Source source)
        {
            return new ContentSourcePublisher(source);
        }

        /**
         * <p>Reads, non-blocking, the given content source, until a {@link Chunk#isFailure(Chunk) failure} or EOF
         * and discards the content.</p>
         *
         * @param source the source to read from
         * @param callback the callback to notify when the whole content has been read
         * or a failure occurred while reading the content
         */
        static void consumeAll(Source source, Callback callback)
        {
            new ContentSourceConsumer(source, callback).run();
        }

        /**
         * <p>Reads, blocking if necessary, the given content source, until a {@link Chunk#isFailure(Chunk) failure}
         * or EOF, and discards the content.</p>
         *
         * @param source the source to read from
         * @throws IOException if reading the content fails
         */
        static void consumeAll(Source source) throws IOException
        {
            try
            {
                FutureCallback callback = new FutureCallback();
                consumeAll(source, callback);
                callback.get();
            }
            catch (Throwable x)
            {
                throw IO.rethrow(x);
            }
        }

        /**
         * @return the content length, if known, or -1 if the content length is unknown
         */
        default long getLength()
        {
            return -1;
        }

        /**
         * <p>Reads a chunk of content.</p>
         * <p>See how to use this method <a href="#idiom">idiomatically</a>.</p>
         * <p>The returned chunk could be:</p>
         * <ul>
         * <li>{@code null}, to signal that there isn't a chunk of content available</li>
         * <li>an {@link Chunk} instance with non null {@link Chunk#getFailure()}, to signal that there was a failure
         * trying to produce a chunk of content, or that the content production has been
         * {@link #fail(Throwable) failed} externally</li>
         * <li>a {@link Chunk} instance, containing the chunk of content.</li>
         * </ul>
         * <p>Once a read returns an {@link Chunk} instance with non-null {@link Chunk#getFailure()}
         * then if the failure is {@link Chunk#isLast() last} further reads
         * will continue to return the same failure chunk instance, otherwise further
         * {@code read()} operations may return different non-failure chunks.</p>
         * <p>Once a read returns a {@link Chunk#isLast() last chunk}, further reads will
         * continue to return a last chunk (although the instance may be different).</p>
         * <p>The content reader code must ultimately arrange for a call to
         * {@link Chunk#release()} on the returned {@link Chunk}.</p>
         * <p>Additionally, prior to the ultimate call to {@link Chunk#release()}, the reader
         * code may make additional calls to {@link Chunk#retain()}, that must ultimately
         * be matched by a correspondent number of calls to {@link Chunk#release()}.</p>
         * <p>Concurrent reads from different threads are not recommended, as they are
         * inherently in a race condition.</p>
         * <p>Reads performed outside the invocation context of a
         * {@link #demand(Runnable) demand callback} are allowed.
         * However, reads performed with a pending demand are inherently in a
         * race condition (the thread that reads with the thread that invokes the
         * demand callback).</p>
         *
         * @return a chunk of content, possibly a failure instance, or {@code null}
         * @see #demand(Runnable)
         * @see Retainable
         */
        Chunk read();

        /**
         * <p>Demands to invoke the given demand callback parameter when a chunk of content is available.</p>
         * <p>See how to use this method <a href="#idiom">idiomatically</a>.</p>
         * <p>Implementations guarantee that calls to this method are safely reentrant so that
         * stack overflows are avoided in the case of mutual recursion between the execution of
         * the {@code Runnable} callback and a call to this method.  Invocations of the passed
         * {@code Runnable} are serialized and a callback for {@code demand} call is
         * not invoked until any previous {@code demand} callback has returned.
         * Thus the {@code Runnable} should not block waiting for a callback of a future demand call.</p>
         * <p>The demand callback may be invoked <em>spuriously</em>: a subsequent call to {@link #read()}
         * may return {@code null}.</p>
         * <p>Calling this method establishes a <em>pending demand</em>, which is fulfilled when the demand
         * callback is invoked.</p>
         * <p>Calling this method when there is already a pending demand results in an
         * {@link IllegalStateException} to be thrown.</p>
         * <p>If the invocation of the demand callback throws an exception, then {@link #fail(Throwable)}
         * is called.</p>
         *
         * @param demandCallback the demand callback to invoke where there is a content chunk available
         * @throws IllegalStateException when this method is called with an existing demand
         * @see #read()
         */
        void demand(Runnable demandCallback);

        /**
         * <p>Fails this content source with a {@link Chunk#isLast() last} {@link Chunk#getFailure() failure chunk},
         * failing and discarding accumulated content chunks that were not yet read.</p>
         * <p>The failure may be notified to the content reader at a later time, when
         * the content reader reads a content chunk, via a {@link Chunk} instance
         * with a non null {@link Chunk#getFailure()}.</p>
         * <p>If {@link #read()} has returned a last chunk, this is a no operation.</p>
         * <p>Typical failure: the content being aborted by user code, or idle timeouts.</p>
         * <p>If this method has already been called, then it is a no operation.</p>
         *
         * @param failure the cause of the failure
         * @see Chunk#getFailure()
         */
        void fail(Throwable failure);

        /**
         * <p>Fails this content source with a {@link Chunk#getFailure() failure chunk}
         * that may or not may be {@link Chunk#isLast() last}.
         * If {@code last} is {@code true}, then the failure is persistent and a call to this method acts
         * as {@link #fail(Throwable)}. Otherwise the failure is transient and a
         * {@link Chunk#getFailure() failure chunk} will be {@link #read() read} in order with content chunks,
         * and subsequent calls to {@link #read() read} may produce other content.</p>
         * <p>A {@code Content.Source} or its {@link #read() reader} may treat a transient failure as persistent.</p>
         *
         * @param failure A failure.
         * @param last true if the failure is persistent, false if the failure is transient.
         * @see Chunk#getFailure()
         */
        default void fail(Throwable failure, boolean last)
        {
            fail(failure);
        }

        /**
         * <p>Rewinds this content, if possible, so that subsequent reads return
         * chunks starting from the beginning of this content.</p>
         *
         * @return true if this content has been rewound, false if this content
         * cannot be rewound
         */
        default boolean rewind()
        {
            return false;
        }
    }

    /**
     * <p>A content sink that writes the content to its implementation (a socket, a file, etc.).</p>
     */
    public interface Sink
    {
        /**
         * <p>Wraps the given {@link OutputStream} as a {@link Sink}.
         * @param out The stream to wrap
         * @return A sink wrapping the stream
         */
        static Sink from(OutputStream out)
        {
            return new Sink()
            {
                boolean closed;

                @Override
                public void write(boolean last, ByteBuffer byteBuffer, Callback callback)
                {
                    if (closed)
                    {
                        callback.failed(new EOFException());
                        return;
                    }
                    try
                    {
                        BufferUtil.writeTo(byteBuffer, out);
                        if (last)
                        {
                            closed = true;
                            out.close();
                        }
                        callback.succeeded();
                    }
                    catch (Throwable t)
                    {
                        callback.failed(t);
                    }
                }
            };
        }

        /**
         * <p>Wraps the given content sink with a buffering sink.</p>
         *
         * @param sink the sink to write to
         * @param bufferPool the {@link ByteBufferPool} to use
         * @param direct true to use direct buffers, false to use heap buffers
         * @param maxAggregationSize the maximum size that can be buffered in a single write;
         * any size above this threshold triggers a buffer flush
         * @param maxBufferSize the maximum size of the buffer
         * @return a Sink that writes to the given content sink
         */
        static Sink asBuffered(Sink sink, ByteBufferPool bufferPool, boolean direct, int maxAggregationSize, int maxBufferSize)
        {
            return new BufferedContentSink(sink, bufferPool, direct, maxAggregationSize, maxBufferSize);
        }

        /**
         * <p>Wraps the given content sink with an {@link OutputStream}.</p>
         *
         * @param sink the sink to write to
         * @return an OutputStream that writes to the content sink
         */
        static OutputStream asOutputStream(Sink sink)
        {
            return new ContentSinkOutputStream(sink);
        }

        /**
         * <p>Wraps the given content sink with a {@link Flow.Subscriber}.</p>
         *
         * @param sink the sink to write to
         * @param callback the callback to notify when the Subscriber is complete
         * @return a Subscriber that writes to the content sink
         */
        static Flow.Subscriber<Chunk> asSubscriber(Sink sink, Callback callback)
        {
            return new ContentSinkSubscriber(sink, callback);
        }

        /**
         * <p>Blocking version of {@link #write(boolean, ByteBuffer, Callback)}.</p>
         *
         * @param sink the sink to write to
         * @param last whether the ByteBuffers are the last to write
         * @param byteBuffer the ByteBuffers to write
         * @throws IOException if the write operation fails
         */
        static void write(Sink sink, boolean last, ByteBuffer byteBuffer) throws IOException
        {
            try (Blocker.Callback callback = Blocker.callback())
            {
                sink.write(last, byteBuffer, callback);
                callback.block();
            }
        }

        /**
         * <p>Writes the given {@link String}, converting it to UTF-8 bytes,
         * notifying the {@link Callback} when the write is complete.</p>
         *
         * @param last whether the String is the last to write
         * @param utf8Content the String to write
         * @param callback the callback to notify when the write operation is complete.
         *                 Implementations have the same guarantees for invocation of this
         *                 callback as for {@link #write(boolean, ByteBuffer, Callback)}.
         */
        static void write(Sink sink, boolean last, String utf8Content, Callback callback)
        {
            sink.write(last, StandardCharsets.UTF_8.encode(utf8Content), callback);
        }

        /**
         * <p>Writes the given {@link ByteBuffer}, notifying the {@link Callback}
         * when the write is complete.</p>
         * <p>Implementations guarantee that calls to this method are safely reentrant so that
         * stack overflows are avoided in the case of mutual recursion between the execution of
         * the {@code Callback} and a call to this method.</p>
         *
         * @param last whether the ByteBuffer is the last to write
         * @param byteBuffer the ByteBuffer to write
         * @param callback the callback to notify when the write operation is complete
         */
        void write(boolean last, ByteBuffer byteBuffer, Callback callback);
    }

    /**
     * <p>A chunk of content indicating whether it is the last chunk.</p>
     * <p>Optionally, a release function may be specified (for example
     * to release the {@code ByteBuffer} back into a pool), or the
     * {@link #release()} method overridden.</p>
     */
    public interface Chunk extends RetainableByteBuffer
    {
        /**
         * <p>An empty, non-last, chunk.</p>
         */
        Chunk EMPTY = new Chunk()
        {
            @Override
            public ByteBuffer getByteBuffer()
            {
                return BufferUtil.EMPTY_BUFFER;
            }

            @Override
            public boolean isLast()
            {
                return false;
            }

            @Override
            public String toString()
            {
                return "EMPTY";
            }
        };

        /**
         * <p>An empty, last, chunk.</p>
         */
        Content.Chunk EOF = new Chunk()
        {
            @Override
            public ByteBuffer getByteBuffer()
            {
                return BufferUtil.EMPTY_BUFFER;
            }

            @Override
            public boolean isLast()
            {
                return true;
            }

            @Override
            public String toString()
            {
                return "EOF";
            }
        };

        /**
         * <p>Creates a Chunk with the given ByteBuffer.</p>
         * <p>The returned Chunk must be {@link #release() released}.</p>
         *
         * @param byteBuffer the ByteBuffer with the bytes of this Chunk
         * @param last whether the Chunk is the last one
         * @return a new Chunk
         */
        static Chunk from(ByteBuffer byteBuffer, boolean last)
        {
            if (byteBuffer.hasRemaining())
               return new ByteBufferChunk.WithReferenceCount(byteBuffer, last);
            return last ? EOF : EMPTY;
        }

        /**
         * <p>Creates a Chunk with the given ByteBuffer.</p>
         * <p>The returned Chunk must be {@link #release() released}.</p>
         *
         * @param byteBuffer the ByteBuffer with the bytes of this Chunk
         * @param last whether the Chunk is the last one
         * @param releaser the code to run when this Chunk is released
         * @return a new Chunk
         */
        static Chunk from(ByteBuffer byteBuffer, boolean last, Runnable releaser)
        {
            if (byteBuffer.hasRemaining())
                return new ByteBufferChunk.ReleasedByRunnable(byteBuffer, last, Objects.requireNonNull(releaser));
            releaser.run();
            return last ? EOF : EMPTY;
        }

        /**
         * <p>Creates a last/non-last Chunk with the given ByteBuffer.</p>
         * <p>The returned Chunk must be {@link #release() released}.</p>
         *
         * @param byteBuffer the ByteBuffer with the bytes of this Chunk
         * @param last whether the Chunk is the last one
         * @param releaser the code to run when this Chunk is released
         * @return a new Chunk
         */
        static Chunk from(ByteBuffer byteBuffer, boolean last, Consumer<ByteBuffer> releaser)
        {
            if (byteBuffer.hasRemaining())
                return new ByteBufferChunk.ReleasedByConsumer(byteBuffer, last, Objects.requireNonNull(releaser));
            releaser.accept(byteBuffer);
            return last ? EOF : EMPTY;
        }

        /**
         * <p>Returns the given {@code ByteBuffer} and {@code last} arguments
         * as a {@code Chunk}, linked to the given {@link Retainable}.</p>
         * <p>The {@link #retain()} and {@link #release()} methods of this
         * {@code Chunk} will delegate to the given {@code Retainable}.</p>
         *
         * @param byteBuffer the ByteBuffer with the bytes of this Chunk
         * @param last whether the Chunk is the last one
         * @param retainable the Retainable this Chunk links to
         * @return a new Chunk
         */
        static Chunk asChunk(ByteBuffer byteBuffer, boolean last, Retainable retainable)
        {
            if (byteBuffer.hasRemaining())
            {
                if (retainable.canRetain())
                {
                    return new ByteBufferChunk.WithRetainable(byteBuffer, last, Objects.requireNonNull(retainable));
                }
                else
                {
                    if (LOG.isDebugEnabled())
                        LOG.debug("Copying buffer because could not retain");
                    return new ByteBufferChunk.WithReferenceCount(BufferUtil.copy(byteBuffer), last);
                }
            }
            retainable.release();
            return last ? EOF : EMPTY;
        }

        /**
         * <p>Creates an {@link Chunk#isFailure(Chunk) failure chunk} with the given failure
         * and {@link Chunk#isLast()} returning true.</p>
         *
         * @param failure the cause of the failure
         * @return a new {@link Chunk#isFailure(Chunk) failure chunk}
         */
        static Chunk from(Throwable failure)
        {
            return from(failure, true);
        }

        /**
         * <p>Creates an {@link Chunk#isFailure(Chunk) failure chunk} with the given failure
         * and given {@link Chunk#isLast() last} state.</p>
         *
         * @param failure the cause of the failure
         * @param last true if the failure is terminal, else false for transient failure
         * @return a new {@link Chunk#isFailure(Chunk) failure chunk}
         */
        static Chunk from(Throwable failure, boolean last)
        {
            return new Chunk()
            {
                public Throwable getFailure()
                {
                    return failure;
                }

                @Override
                public ByteBuffer getByteBuffer()
                {
                    return BufferUtil.EMPTY_BUFFER;
                }

                @Override
                public boolean isLast()
                {
                    return last;
                }

                @Override
                public String toString()
                {
                    return String.format("Chunk@%x{c=%s,l=%b}", hashCode(), failure, last);
                }
            };
        }

        /**
         * <p>Returns the chunk that follows the given chunk.</p>
         * <table>
         * <caption>Next Chunk</caption>
         * <thead>
         *   <tr>
         *     <th>Input Chunk</th>
         *     <th>Output Chunk</th>
         *   </tr>
         * </thead>
         * <tbody>
         *   <tr>
         *     <td>{@code null}</td>
         *     <td>{@code null}</td>
         *   </tr>
         *   <tr>
         *     <td>{@link Chunk#isFailure(Chunk) Failure} and {@link Chunk#isLast() last}</td>
         *     <td>{@link Error Error}</td>
         *   </tr>
         *   <tr>
         *     <td>{@link Chunk#isFailure(Chunk) Failure} and {@link Chunk#isLast() not last}</td>
         *     <td>{@code null}</td>
         *   </tr>
         *   <tr>
         *     <td>{@link #isLast()}</td>
         *     <td>{@link #EOF}</td>
         *   </tr>
         *   <tr>
         *     <td>any other Chunk</td>
         *     <td>{@code null}</td>
         *   </tr>
         * </tbody>
         * </table>
         */
        static Chunk next(Chunk chunk)
        {
            if (chunk == null)
                return null;
            if (Content.Chunk.isFailure(chunk))
                return chunk.isLast() ? chunk : null;
            if (chunk.isLast())
                return EOF;
            return null;
        }

        /**
         * @param chunk The chunk to test for an {@link Chunk#getFailure() failure}.
         * @return True if the chunk is non-null and {@link Chunk#getFailure() chunk.getError()} returns non-null.
         */
        static boolean isFailure(Chunk chunk)
        {
            return chunk != null && chunk.getFailure() != null;
        }

        /**
         * @param chunk The chunk to test for an {@link Chunk#getFailure() failure}
         * @param last The {@link Chunk#isLast() last} status to test for.
         * @return True if the chunk is non-null and {@link Chunk#getFailure()} returns non-null
         *         and {@link Chunk#isLast()} matches the passed status.
         */
        static boolean isFailure(Chunk chunk, boolean last)
        {
            return chunk != null && chunk.getFailure() != null && chunk.isLast() == last;
        }

<<<<<<< HEAD
        @Override
        default Mutable asMutable()
        {
            throw new UnsupportedOperationException("Chunks cannot be mutated");
        }

=======
>>>>>>> e86ab371
        /**
         * Get a failure (which may be from a {@link Source#fail(Throwable) failure} or
         * a {@link Source#fail(Throwable, boolean) warning}), if any, associated with the chunk.
         * <ul>
         * <li>A {@code chunk} must not have a failure and a {@link #getByteBuffer()} with content.</li>
         * <li>A {@code chunk} with a failure may or may not be {@link #isLast() last}.</li>
         * <li>A {@code chunk} with a failure must not be {@link #canRetain() retainable}.</li>
         * </ul>
         * @return A {@link Throwable} indicating the failure or null if there is no failure or warning.
         * @see Source#fail(Throwable)
         * @see Source#fail(Throwable, boolean)
         */
        default Throwable getFailure()
        {
            return null;
        }

        /**
         * @return whether this is the last Chunk
         */
        boolean isLast();

        /**
<<<<<<< HEAD
=======
         * @return an immutable version of this Chunk
         */
        @Deprecated(forRemoval = true, since = "12.0.9")
        default Chunk asReadOnly()
        {
            if (getByteBuffer().isReadOnly())
                return this;
            if (canRetain())
                return asChunk(getByteBuffer().asReadOnlyBuffer(), isLast(), this);
            return from(getByteBuffer().asReadOnlyBuffer(), isLast());
        }

        /**
>>>>>>> e86ab371
         * <p>Implementations of this interface may process {@link Chunk}s being copied by the
         * {@link Content#copy(Source, Sink, Processor, Callback)} method, so that
         * {@link Chunk}s of unknown types can be copied.
         * @see Content#copy(Source, Sink, Processor, Callback)
         */
        interface Processor
        {
            /**
             * @param chunk The chunk to be considered for processing.
             * @param callback The callback that will be called once the accepted chunk is processed.
             * @return True if the chunk will be process and the callback will be called (or may have already been called), false otherwise.
             */
            boolean process(Chunk chunk, Callback callback);
        }
    }
}<|MERGE_RESOLUTION|>--- conflicted
+++ resolved
@@ -867,15 +867,12 @@
             return chunk != null && chunk.getFailure() != null && chunk.isLast() == last;
         }
 
-<<<<<<< HEAD
         @Override
         default Mutable asMutable()
         {
             throw new UnsupportedOperationException("Chunks cannot be mutated");
         }
 
-=======
->>>>>>> e86ab371
         /**
          * Get a failure (which may be from a {@link Source#fail(Throwable) failure} or
          * a {@link Source#fail(Throwable, boolean) warning}), if any, associated with the chunk.
@@ -899,8 +896,6 @@
         boolean isLast();
 
         /**
-<<<<<<< HEAD
-=======
          * @return an immutable version of this Chunk
          */
         @Deprecated(forRemoval = true, since = "12.0.9")
@@ -914,7 +909,6 @@
         }
 
         /**
->>>>>>> e86ab371
          * <p>Implementations of this interface may process {@link Chunk}s being copied by the
          * {@link Content#copy(Source, Sink, Processor, Callback)} method, so that
          * {@link Chunk}s of unknown types can be copied.
