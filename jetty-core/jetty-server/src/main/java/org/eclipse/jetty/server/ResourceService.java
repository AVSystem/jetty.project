--- conflicted
+++ resolved
@@ -856,17 +856,8 @@
 
         public ContentWriterIteratingCallback(HttpContent content, Response target, Callback callback) throws IOException
         {
-<<<<<<< HEAD
             RetainableByteBufferPool byteBufferPool = target.getRequest().getComponents().getByteBufferPool().asRetainableByteBufferPool();
-            this.source = Files.newByteChannel(content.getResource().getPath());
-=======
-            // TODO: is it possible to do zero-copy transfer?
-//            WritableByteChannel c = Response.asWritableByteChannel(target);
-//            FileChannel fileChannel = (FileChannel) source;
-//            fileChannel.transferTo(0, contentLength, c);
-
             this.source = content.getResource().newReadableByteChannel();
->>>>>>> 76ca3929
             this.sink = target;
             this.callback = callback;
             int outputBufferSize = target.getRequest().getConnectionMetaData().getHttpConfiguration().getOutputBufferSize();
