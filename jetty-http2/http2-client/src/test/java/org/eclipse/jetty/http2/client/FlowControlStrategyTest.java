--- conflicted
+++ resolved
@@ -349,15 +349,9 @@
 
         assertTrue(settingsLatch.await(5, TimeUnit.SECONDS));
 
-<<<<<<< HEAD
-        final CountDownLatch dataLatch = new CountDownLatch(1);
-        final Exchanger<Callback> exchanger = new Exchanger<>();
-        MetaData.Request metaData = newRequest("GET", HttpFields.EMPTY);
-=======
         CountDownLatch dataLatch = new CountDownLatch(1);
         Exchanger<Callback> exchanger = new Exchanger<>();
-        MetaData.Request metaData = newRequest("GET", new HttpFields());
->>>>>>> 68e70b47
+        MetaData.Request metaData = newRequest("GET", HttpFields.EMPTY);
         HeadersFrame requestFrame = new HeadersFrame(metaData, null, true);
         session.newStream(requestFrame, new Promise.Adapter<>(), new Stream.Listener.Adapter()
         {
@@ -549,15 +543,9 @@
         Session session = newClient(new Session.Listener.Adapter());
 
         // First request is just to consume most of the session window.
-<<<<<<< HEAD
-        final List<Callback> callbacks1 = new ArrayList<>();
-        final CountDownLatch prepareLatch = new CountDownLatch(1);
-        MetaData.Request request1 = newRequest("POST", HttpFields.EMPTY);
-=======
         List<Callback> callbacks1 = new ArrayList<>();
         CountDownLatch prepareLatch = new CountDownLatch(1);
-        MetaData.Request request1 = newRequest("POST", new HttpFields());
->>>>>>> 68e70b47
+        MetaData.Request request1 = newRequest("POST", HttpFields.EMPTY);
         session.newStream(new HeadersFrame(request1, null, true), new Promise.Adapter<>(), new Stream.Listener.Adapter()
         {
             @Override
@@ -595,13 +583,8 @@
         });
 
         // Fourth request is now stalled.
-<<<<<<< HEAD
-        final CountDownLatch latch = new CountDownLatch(1);
+        CountDownLatch latch = new CountDownLatch(1);
         MetaData.Request request4 = newRequest("GET", HttpFields.EMPTY);
-=======
-        CountDownLatch latch = new CountDownLatch(1);
-        MetaData.Request request4 = newRequest("GET", new HttpFields());
->>>>>>> 68e70b47
         session.newStream(new HeadersFrame(request4, null, true), new Promise.Adapter<>(), new Stream.Listener.Adapter()
         {
             @Override
@@ -714,13 +697,8 @@
         new Random().nextBytes(requestData);
 
         byte[] responseData = new byte[requestData.length];
-<<<<<<< HEAD
-        final ByteBuffer responseContent = ByteBuffer.wrap(responseData);
+        ByteBuffer responseContent = ByteBuffer.wrap(responseData);
         MetaData.Request metaData = newRequest("GET", HttpFields.EMPTY);
-=======
-        ByteBuffer responseContent = ByteBuffer.wrap(responseData);
-        MetaData.Request metaData = newRequest("GET", new HttpFields());
->>>>>>> 68e70b47
         HeadersFrame requestFrame = new HeadersFrame(metaData, null, false);
         Promise.Completable<Stream> completable = new Promise.Completable<>();
         CountDownLatch latch = new CountDownLatch(1);
