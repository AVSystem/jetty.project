--- conflicted
+++ resolved
@@ -532,13 +532,8 @@
                 throw e;
             }
 
-<<<<<<< HEAD
-        if (line == null || line.length() == 0)
-            throw new IOException("Missing initial multi part boundary");
-=======
             if (line == null)
                 throw new IOException("Missing content for multipart request");
->>>>>>> 8068aeea
 
             boolean badFormatLogged = false;
             line=line.trim();
@@ -553,7 +548,7 @@
                 line=(line==null?line:line.trim());
             }
 
-            if (line == null)
+        if (line == null || line.length() == 0)
                 throw new IOException("Missing initial multi part boundary");
 
             // Empty multipart.
