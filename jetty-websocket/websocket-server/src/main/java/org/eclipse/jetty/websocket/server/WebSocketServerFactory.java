//
//  ========================================================================
//  Copyright (c) 1995-2016 Mort Bay Consulting Pty. Ltd.
//  ------------------------------------------------------------------------
//  All rights reserved. This program and the accompanying materials
//  are made available under the terms of the Eclipse Public License v1.0
//  and Apache License v2.0 which accompanies this distribution.
//
//      The Eclipse Public License is available at
//      http://www.eclipse.org/legal/epl-v10.html
//
//      The Apache License v2.0 is available at
//      http://www.opensource.org/licenses/apache2.0.php
//
//  You may elect to redistribute this code under either of these licenses.
//  ========================================================================
//

package org.eclipse.jetty.websocket.server;

import java.io.IOException;
import java.net.URI;
import java.net.URISyntaxException;
import java.util.ArrayList;
import java.util.Collection;
import java.util.Collections;
import java.util.HashMap;
import java.util.Iterator;
import java.util.List;
import java.util.Map;
import java.util.Objects;
import java.util.concurrent.CopyOnWriteArrayList;
import java.util.concurrent.Executor;
import java.util.function.Consumer;

import javax.servlet.ServletContext;
import javax.servlet.http.HttpServletRequest;
import javax.servlet.http.HttpServletResponse;

import org.eclipse.jetty.http.HttpStatus;
import org.eclipse.jetty.http.HttpVersion;
import org.eclipse.jetty.io.ByteBufferPool;
import org.eclipse.jetty.io.EndPoint;
import org.eclipse.jetty.io.MappedByteBufferPool;
import org.eclipse.jetty.server.ConnectionFactory;
import org.eclipse.jetty.server.Connector;
import org.eclipse.jetty.server.HttpConfiguration;
import org.eclipse.jetty.server.HttpConnection;
import org.eclipse.jetty.server.HttpConnectionFactory;
import org.eclipse.jetty.server.handler.ContextHandler;
import org.eclipse.jetty.util.DecoratedObjectFactory;
import org.eclipse.jetty.util.StringUtil;
import org.eclipse.jetty.util.component.ContainerLifeCycle;
import org.eclipse.jetty.util.log.Log;
import org.eclipse.jetty.util.log.Logger;
import org.eclipse.jetty.util.ssl.SslContextFactory;
import org.eclipse.jetty.util.thread.ScheduledExecutorScheduler;
import org.eclipse.jetty.util.thread.Scheduler;
import org.eclipse.jetty.websocket.api.InvalidWebSocketException;
import org.eclipse.jetty.websocket.api.WebSocketException;
import org.eclipse.jetty.websocket.api.WebSocketPolicy;
import org.eclipse.jetty.websocket.api.extensions.ExtensionFactory;
import org.eclipse.jetty.websocket.api.util.QuoteUtil;
import org.eclipse.jetty.websocket.common.LogicalConnection;
import org.eclipse.jetty.websocket.common.SessionFactory;
import org.eclipse.jetty.websocket.common.WebSocketSession;
import org.eclipse.jetty.websocket.common.WebSocketSessionFactory;
import org.eclipse.jetty.websocket.common.events.EventDriver;
import org.eclipse.jetty.websocket.common.events.EventDriverFactory;
import org.eclipse.jetty.websocket.common.extensions.ExtensionStack;
import org.eclipse.jetty.websocket.common.extensions.WebSocketExtensionFactory;
import org.eclipse.jetty.websocket.common.io.AbstractWebSocketConnection;
import org.eclipse.jetty.websocket.common.scopes.WebSocketContainerScope;
import org.eclipse.jetty.websocket.servlet.ServletUpgradeRequest;
import org.eclipse.jetty.websocket.servlet.ServletUpgradeResponse;
import org.eclipse.jetty.websocket.servlet.WebSocketCreator;
import org.eclipse.jetty.websocket.servlet.WebSocketServletFactory;

/**
 * Factory to create WebSocket connections
 */
public class WebSocketServerFactory extends ContainerLifeCycle implements WebSocketCreator, WebSocketContainerScope, WebSocketServletFactory
{
    private static final Logger LOG = Log.getLogger(WebSocketServerFactory.class);
    
    private final ClassLoader contextClassloader;
    private final Map<Integer, WebSocketHandshake> handshakes = new HashMap<>();
    // TODO: obtain shared (per server scheduler, somehow)
    private final Scheduler scheduler = new ScheduledExecutorScheduler();
    private final List<WebSocketSession.Listener> listeners = new CopyOnWriteArrayList<>();
    private final String supportedVersions;
    private final WebSocketPolicy defaultPolicy;
    private final EventDriverFactory eventDriverFactory;
    private final ByteBufferPool bufferPool;
<<<<<<< HEAD
    private final WebSocketExtensionFactory extensionFactory;
    private final ServletContext context; // can be null when this factory is used from WebSocketHandler
    private final List<SessionFactory> sessionFactories = new ArrayList<>();
    private final List<Class<?>> registeredSocketClasses = new ArrayList<>();
=======
    private WebSocketExtensionFactory extensionFactory;
>>>>>>> 4b5e5566
    private Executor executor;
    private DecoratedObjectFactory objectFactory;
    private WebSocketCreator creator;
    
    public WebSocketServerFactory(ServletContext context)
    {
        this(context, WebSocketPolicy.newServerPolicy(), new MappedByteBufferPool());
    }
    
    public WebSocketServerFactory(ServletContext context, ByteBufferPool bufferPool)
    {
        this(context, WebSocketPolicy.newServerPolicy(), bufferPool);
    }
    
    /**
     * Entry point for {@link org.eclipse.jetty.websocket.servlet.WebSocketServletFactory.Loader}
     *
     * @param context the servlet context
     * @param policy the policy to use
     */
    public WebSocketServerFactory(ServletContext context, WebSocketPolicy policy)
    {
        this(context, policy, new MappedByteBufferPool());
    }
    
    public WebSocketServerFactory(ServletContext context, WebSocketPolicy policy, ByteBufferPool bufferPool)
    {
        this(Objects.requireNonNull(context, ServletContext.class.getName()), policy, null, null, bufferPool);
    }
    
    /**
     * Protected entry point for {@link WebSocketHandler}
     *
     * @param policy the policy to use
     * @param executor the executor to use
     * @param bufferPool the buffer pool to use
     */
    protected WebSocketServerFactory(WebSocketPolicy policy, Executor executor, ByteBufferPool bufferPool)
    {
        this(null, policy, new DecoratedObjectFactory(), executor, bufferPool);
    }
    
    private WebSocketServerFactory(ServletContext context, WebSocketPolicy policy, DecoratedObjectFactory objectFactory, Executor executor, ByteBufferPool bufferPool)
    {
        this.context = context;
        this.objectFactory = objectFactory;
        this.executor = executor;
        
        handshakes.put(HandshakeRFC6455.VERSION, new HandshakeRFC6455());
        
        addBean(scheduler);
        addBean(bufferPool);
        
        this.contextClassloader = Thread.currentThread().getContextClassLoader();
        
        this.defaultPolicy = policy;
        this.eventDriverFactory = new EventDriverFactory(defaultPolicy);
        this.bufferPool = bufferPool;
        this.extensionFactory = new WebSocketExtensionFactory(this);
        
        this.sessionFactories.add(new WebSocketSessionFactory(this));
        this.creator = this;
        
        // Create supportedVersions
        List<Integer> versions = new ArrayList<>();
        for (int v : handshakes.keySet())
        {
            versions.add(v);
        }
        Collections.sort(versions, Collections.reverseOrder()); // newest first
        StringBuilder rv = new StringBuilder();
        for (int v : versions)
        {
            if (rv.length() > 0)
            {
                rv.append(", ");
            }
            rv.append(v);
        }
        supportedVersions = rv.toString();
    }
    
    public void addSessionListener(WebSocketSession.Listener listener)
    {
        listeners.add(listener);
    }
    
    public void removeSessionListener(WebSocketSession.Listener listener)
    {
        listeners.remove(listener);
    }
    
    @Override
    public boolean acceptWebSocket(HttpServletRequest request, HttpServletResponse response) throws IOException
    {
        return acceptWebSocket(getCreator(), request, response);
    }
    
    @Override
    public boolean acceptWebSocket(WebSocketCreator creator, HttpServletRequest request, HttpServletResponse response) throws IOException
    {
        ClassLoader old = Thread.currentThread().getContextClassLoader();
        try
        {
            Thread.currentThread().setContextClassLoader(contextClassloader);
            
            // Create Servlet Specific Upgrade Request/Response objects
            ServletUpgradeRequest sockreq = new ServletUpgradeRequest(request);
            ServletUpgradeResponse sockresp = new ServletUpgradeResponse(response);
            
            Object websocketPojo = creator.createWebSocket(sockreq, sockresp);
            
            // Handle response forbidden (and similar paths)
            if (sockresp.isCommitted())
            {
                return false;
            }
            
            if (websocketPojo == null)
            {
                // no creation, sorry
                sockresp.sendError(HttpServletResponse.SC_SERVICE_UNAVAILABLE, "Endpoint Creation Failed");
                return false;
            }
            
            // Allow Decorators to do their thing
            websocketPojo = getObjectFactory().decorate(websocketPojo);
            
            // Get the original HTTPConnection
            HttpConnection connection = (HttpConnection) request.getAttribute("org.eclipse.jetty.server.HttpConnection");
            
            // Send the upgrade
            EventDriver driver = eventDriverFactory.wrap(websocketPojo);
            return upgrade(connection, sockreq, sockresp, driver);
        }
        catch (URISyntaxException e)
        {
            throw new IOException("Unable to accept websocket due to mangled URI", e);
        }
        finally
        {
            Thread.currentThread().setContextClassLoader(old);
        }
    }
    
    public void addSessionFactory(SessionFactory sessionFactory)
    {
        if (sessionFactories.contains(sessionFactory))
        {
            return;
        }
        this.sessionFactories.add(sessionFactory);
    }
    
    private WebSocketSession createSession(URI requestURI, EventDriver websocket, LogicalConnection connection)
    {
        if (websocket == null)
        {
            throw new InvalidWebSocketException("Unable to create Session from null websocket");
        }
        
        for (SessionFactory impl : sessionFactories)
        {
            if (impl.supports(websocket))
            {
                try
                {
                    return impl.createSession(requestURI, websocket, connection);
                }
                catch (Throwable e)
                {
                    throw new InvalidWebSocketException("Unable to create Session", e);
                }
            }
        }
        
        throw new InvalidWebSocketException("Unable to create Session: unrecognized internal EventDriver type: " + websocket.getClass().getName());
    }
    
    /**
     * Default Creator logic
     */
    @Override
    public Object createWebSocket(ServletUpgradeRequest req, ServletUpgradeResponse resp)
    {
        if (registeredSocketClasses.size() < 1)
        {
            throw new WebSocketException("No WebSockets have been registered with the factory.  Cannot use default implementation of WebSocketCreator.");
        }
        
        if (registeredSocketClasses.size() > 1)
        {
            LOG.warn("You have registered more than 1 websocket object, and are using the default WebSocketCreator! Using first registered websocket.");
        }
        
        Class<?> firstClass = registeredSocketClasses.get(0);
        try
        {
            return objectFactory.createInstance(firstClass);
        }
        catch (InstantiationException | IllegalAccessException e)
        {
            throw new WebSocketException("Unable to create instance of " + firstClass, e);
        }
    }
    
    @Override
    protected void doStart() throws Exception
    {
        if(this.objectFactory == null && context != null)
        {
            this.objectFactory = (DecoratedObjectFactory) context.getAttribute(DecoratedObjectFactory.ATTR);
            if (this.objectFactory == null)
            {
                throw new IllegalStateException("Unable to find required ServletContext attribute: " + DecoratedObjectFactory.ATTR);
            }
        }
    
        if(this.executor == null && context != null)
        {
            ContextHandler contextHandler = ContextHandler.getContextHandler(context);
            this.executor = contextHandler.getServer().getThreadPool();
        }
        
        Objects.requireNonNull(this.objectFactory, DecoratedObjectFactory.class.getName());
        Objects.requireNonNull(this.executor, Executor.class.getName());
        
        super.doStart();
    }
    
    @Override
    public ByteBufferPool getBufferPool()
    {
        return this.bufferPool;
    }
    
    @Override
    public WebSocketCreator getCreator()
    {
        return this.creator;
    }
    
    @Override
    public Executor getExecutor()
    {
        return this.executor;
    }
    
    public DecoratedObjectFactory getObjectFactory()
    {
        return objectFactory;
    }
    
    public EventDriverFactory getEventDriverFactory()
    {
        return eventDriverFactory;
    }
    
    @Override
    public ExtensionFactory getExtensionFactory()
    {
        return extensionFactory;
    }
    
    public Collection<WebSocketSession> getOpenSessions()
    {
        return getBeans(WebSocketSession.class);
    }
    
    @Override
    public WebSocketPolicy getPolicy()
    {
        return defaultPolicy;
    }
    
    @Override
    public SslContextFactory getSslContextFactory()
    {
        /* Not relevant for a Server, as this is defined in the
         * Connector configuration
         */
        return null;
    }
    
    @Override
    public boolean isUpgradeRequest(HttpServletRequest request, HttpServletResponse response)
    {
        // Tests sorted by least common to most common.
        
        String upgrade = request.getHeader("Upgrade");
        if (upgrade == null)
        {
            // no "Upgrade: websocket" header present.
            return false;
        }

        // Needs valid objectFactory
        this.extensionFactory = new WebSocketExtensionFactory(this);
        
        if (!"websocket".equalsIgnoreCase(upgrade))
        {
            // Not a websocket upgrade
            return false;
        }
        
        String connection = request.getHeader("Connection");
        if (connection == null)
        {
            // no "Connection: upgrade" header present.
            return false;
        }
        
        // Test for "Upgrade" token
        boolean foundUpgradeToken = false;
        Iterator<String> iter = QuoteUtil.splitAt(connection, ",");
        while (iter.hasNext())
        {
            String token = iter.next();
            if ("upgrade".equalsIgnoreCase(token))
            {
                foundUpgradeToken = true;
                break;
            }
        }
        
        if (!foundUpgradeToken)
        {
            return false;
        }
        
        if (!"GET".equalsIgnoreCase(request.getMethod()))
        {
            // not a "GET" request (not a websocket upgrade)
            return false;
        }
        
        if (!"HTTP/1.1".equals(request.getProtocol()))
        {
            LOG.debug("Not a 'HTTP/1.1' request (was [" + request.getProtocol() + "])");
            return false;
        }
        
        return true;
    }
    
    @Override
    public void onSessionOpened(WebSocketSession session)
    {
        addManaged(session);
        notifySessionListeners(listener -> listener.onOpened(session));
    }
    
    @Override
    public void onSessionClosed(WebSocketSession session)
    {
        removeBean(session);
        notifySessionListeners(listener -> listener.onClosed(session));
    }
    
    private void notifySessionListeners(Consumer<WebSocketSession.Listener> consumer)
    {
        for (WebSocketSession.Listener listener : listeners)
        {
            try
            {
                consumer.accept(listener);
            }
            catch (Throwable x)
            {
                LOG.info("Exception while invoking listener " + listener, x);
            }
        }
    }
    
    @Override
    public void register(Class<?> websocketPojo)
    {
        registeredSocketClasses.add(websocketPojo);
    }
    
    @Override
    public void setCreator(WebSocketCreator creator)
    {
        this.creator = creator;
    }
    
    /**
     * Upgrade the request/response to a WebSocket Connection.
     * <p/>
     * This method will not normally return, but will instead throw a UpgradeConnectionException, to exit HTTP handling and initiate WebSocket handling of the
     * connection.
     *
     * @param http the raw http connection
     * @param request The request to upgrade
     * @param response The response to upgrade
     * @param driver The websocket handler implementation to use
     */
    private boolean upgrade(HttpConnection http, ServletUpgradeRequest request, ServletUpgradeResponse response, EventDriver driver) throws IOException
    {
        if (!"websocket".equalsIgnoreCase(request.getHeader("Upgrade")))
        {
            throw new IllegalStateException("Not a 'WebSocket: Upgrade' request");
        }
        if (!"HTTP/1.1".equals(request.getHttpVersion()))
        {
            throw new IllegalStateException("Not a 'HTTP/1.1' request");
        }
        
        int version = request.getHeaderInt("Sec-WebSocket-Version");
        if (version < 0)
        {
            // Old pre-RFC version specifications (header not present in RFC-6455)
            version = request.getHeaderInt("Sec-WebSocket-Draft");
        }
        
        WebSocketHandshake handshaker = handshakes.get(version);
        if (handshaker == null)
        {
            StringBuilder warn = new StringBuilder();
            warn.append("Client ").append(request.getRemoteAddress());
            warn.append(" (:").append(request.getRemotePort());
            warn.append(") User Agent: ");
            String ua = request.getHeader("User-Agent");
            if (ua == null)
            {
                warn.append("[unset] ");
            }
            else
            {
                warn.append('"').append(StringUtil.sanitizeXmlString(ua)).append("\" ");
            }
            warn.append("requested WebSocket version [").append(version);
            warn.append("], Jetty supports version");
            if (handshakes.size() > 1)
            {
                warn.append('s');
            }
            warn.append(": [").append(supportedVersions).append("]");
            LOG.warn(warn.toString());
            
            // Per RFC 6455 - 4.4 - Supporting Multiple Versions of WebSocket Protocol
            // Using the examples as outlined
            response.setHeader("Sec-WebSocket-Version", supportedVersions);
            response.sendError(HttpStatus.BAD_REQUEST_400, "Unsupported websocket version specification");
            return false;
        }
        
        // Initialize / Negotiate Extensions
        ExtensionStack extensionStack = new ExtensionStack(getExtensionFactory());
        // The JSR allows for the extensions to be pre-negotiated, filtered, etc...
        // Usually from a Configurator.
        if (response.isExtensionsNegotiated())
        {
            // Use pre-negotiated extension list from response
            extensionStack.negotiate(response.getExtensions());
        }
        else
        {
            // Use raw extension list from request
            extensionStack.negotiate(request.getExtensions());
        }
        
        // Get original HTTP connection
        EndPoint endp = http.getEndPoint();
        Connector connector = http.getConnector();
        Executor executor = connector.getExecutor();
        ByteBufferPool bufferPool = connector.getByteBufferPool();
        
        // Setup websocket connection
        AbstractWebSocketConnection wsConnection = new WebSocketServerConnection(endp, executor, scheduler, driver.getPolicy(), bufferPool);
        
        extensionStack.setPolicy(driver.getPolicy());
        extensionStack.configure(wsConnection.getParser());
        extensionStack.configure(wsConnection.getGenerator());
        
        if (LOG.isDebugEnabled())
        {
            LOG.debug("HttpConnection: {}", http);
            LOG.debug("WebSocketConnection: {}", wsConnection);
        }
        
        // Setup Session
        WebSocketSession session = createSession(request.getRequestURI(), driver, wsConnection);
        session.setPolicy(driver.getPolicy());
        session.setUpgradeRequest(request);
        // set true negotiated extension list back to response
        response.setExtensions(extensionStack.getNegotiatedExtensions());
        session.setUpgradeResponse(response);
        wsConnection.addListener(session);
        
        // Setup Incoming Routing
        wsConnection.setNextIncomingFrames(extensionStack);
        extensionStack.setNextIncoming(session);
        
        // Setup Outgoing Routing
        session.setOutgoingHandler(extensionStack);
        extensionStack.setNextOutgoing(wsConnection);
        
        // Start Components
        session.addManaged(extensionStack);
        this.addManaged(session);
        
        if (session.isFailed())
        {
            throw new IOException("Session failed to start");
        }
        
        // Tell jetty about the new upgraded connection
        request.setServletAttribute(HttpConnection.UPGRADE_CONNECTION_ATTRIBUTE, wsConnection);
        
        if (LOG.isDebugEnabled())
            LOG.debug("Handshake Response: {}", handshaker);
        
        if (getSendServerVersion(connector))
            response.setHeader("Server", HttpConfiguration.SERVER_VERSION);
        
        // Process (version specific) handshake response
        handshaker.doHandshakeResponse(request, response);
        
        if (LOG.isDebugEnabled())
            LOG.debug("Websocket upgrade {} {} {} {}", request.getRequestURI(), version, response.getAcceptedSubProtocol(), wsConnection);
        
        return true;
    }
    
    private boolean getSendServerVersion(Connector connector)
    {
        ConnectionFactory connFactory = connector.getConnectionFactory(HttpVersion.HTTP_1_1.asString());
        if (connFactory == null)
            return false;
        
        if (connFactory instanceof HttpConnectionFactory)
        {
            HttpConfiguration httpConf = ((HttpConnectionFactory) connFactory).getHttpConfiguration();
            if (httpConf != null)
                return httpConf.getSendServerVersion();
        }
        return false;
    }
}<|MERGE_RESOLUTION|>--- conflicted
+++ resolved
@@ -92,14 +92,10 @@
     private final WebSocketPolicy defaultPolicy;
     private final EventDriverFactory eventDriverFactory;
     private final ByteBufferPool bufferPool;
-<<<<<<< HEAD
     private final WebSocketExtensionFactory extensionFactory;
     private final ServletContext context; // can be null when this factory is used from WebSocketHandler
     private final List<SessionFactory> sessionFactories = new ArrayList<>();
     private final List<Class<?>> registeredSocketClasses = new ArrayList<>();
-=======
-    private WebSocketExtensionFactory extensionFactory;
->>>>>>> 4b5e5566
     private Executor executor;
     private DecoratedObjectFactory objectFactory;
     private WebSocketCreator creator;
@@ -395,9 +391,6 @@
             // no "Upgrade: websocket" header present.
             return false;
         }
-
-        // Needs valid objectFactory
-        this.extensionFactory = new WebSocketExtensionFactory(this);
         
         if (!"websocket".equalsIgnoreCase(upgrade))
         {
@@ -583,7 +576,6 @@
         
         // Setup Session
         WebSocketSession session = createSession(request.getRequestURI(), driver, wsConnection);
-        session.setPolicy(driver.getPolicy());
         session.setUpgradeRequest(request);
         // set true negotiated extension list back to response
         response.setExtensions(extensionStack.getNegotiatedExtensions());
