<project xmlns="http://maven.apache.org/POM/4.0.0" xmlns:xsi="http://www.w3.org/2001/XMLSchema-instance" xsi:schemaLocation="http://maven.apache.org/POM/4.0.0 http://maven.apache.org/maven-v4_0_0.xsd">
  <parent>
    <groupId>org.eclipse.jetty.aggregate</groupId>
    <artifactId>jetty-aggregate-project</artifactId>
<<<<<<< HEAD
    <version>8.1.1-SNAPSHOT</version>
=======
    <version>7.6.1-SNAPSHOT</version>
>>>>>>> b88f5720
  </parent>
  <modelVersion>4.0.0</modelVersion>
  <artifactId>jetty-server</artifactId>
  <name>Jetty :: Aggregate :: HTTP Server</name>

  <build>
    <sourceDirectory>${project.build.directory}/sources</sourceDirectory>
    <plugins>
      <plugin>
        <groupId>org.apache.maven.plugins</groupId>
        <artifactId>maven-dependency-plugin</artifactId>
        <executions>
          <execution>
            <id>unpack-dependencies</id>
            <goals>
              <goal>unpack-dependencies</goal>
            </goals>
            <configuration>
              <includes>**</includes>
              <excludes>**/MANIFEST.MF,javax/**</excludes>
              <outputDirectory>${project.build.directory}/classes</outputDirectory>
              <overWriteReleases>false</overWriteReleases>
              <overWriteSnapshots>true</overWriteSnapshots>
            </configuration>
          </execution>
          <execution>
            <id>unpack-source</id>
            <phase>generate-sources</phase>
            <goals>
              <goal>unpack-dependencies</goal>
            </goals>
            <configuration>
              <classifier>sources</classifier>
              <includes>**/*</includes>
              <excludes>META-INF/**</excludes>
              <includeGroupIds>org.eclipse.jetty</includeGroupIds>
              <outputDirectory>${project.build.directory}/sources</outputDirectory>
              <overWriteReleases>true</overWriteReleases>
              <overWriteSnapshots>true</overWriteSnapshots>
            </configuration>
          </execution>
        </executions>
      </plugin>
      <plugin>
        <groupId>org.apache.maven.plugins
        </groupId>
        <artifactId>maven-jar-plugin</artifactId>
        <executions>
          <execution>
            <id>package</id>
            <phase>package</phase>
            <goals>
              <goal>jar</goal>
            </goals>
            <configuration>
              <archive>
                <manifest>
                </manifest>
                <manifestEntries>
                  <mode>development</mode>
                  <url>http://eclipse.org/jetty</url>
                  <Built-By>${user.name}</Built-By>
                  <package>org.eclipse.jetty</package>
                  <Bundle-License>http://dev.eclipse.org/svnroot/rt/org.eclipse.jetty/jetty/trunk/NOTICE.txt</Bundle-License>
                  <Bundle-Name>Jetty HTTP Server</Bundle-Name>
                </manifestEntries>
              </archive>
            </configuration>
          </execution>
        </executions>
      </plugin>
    </plugins>
  </build>

  <dependencies>
    <dependency>
      <groupId>org.eclipse.jetty</groupId>
      <artifactId>jetty-server</artifactId>
      <version>${project.version}</version>
      <scope>provided</scope>
      <exclusions>
        <exclusion>
	  <groupId>${servlet.spec.groupId}</groupId>
	  <artifactId>${servlet.spec.artifactId}</artifactId>
        </exclusion>
        <exclusion>
          <groupId>org.eclipse.jetty.orbit</groupId>
          <artifactId>javax.servlet</artifactId>
        </exclusion>
      </exclusions>
    </dependency>
    <dependency>
       <groupId>${servlet.spec.groupId}</groupId>
       <artifactId>${servlet.spec.artifactId}</artifactId>
     </dependency>
    <dependency>
      <groupId>org.eclipse.jetty</groupId>
      <artifactId>jetty-websocket</artifactId>
      <version>${project.version}</version>
      <scope>provided</scope>
    </dependency>
<<<<<<< HEAD
=======
    <dependency>
      <groupId>org.eclipse.jetty.orbit</groupId>
      <artifactId>javax.servlet</artifactId>
      <scope>compile</scope>
    </dependency>
>>>>>>> b88f5720
  </dependencies>
</project><|MERGE_RESOLUTION|>--- conflicted
+++ resolved
@@ -2,11 +2,7 @@
   <parent>
     <groupId>org.eclipse.jetty.aggregate</groupId>
     <artifactId>jetty-aggregate-project</artifactId>
-<<<<<<< HEAD
     <version>8.1.1-SNAPSHOT</version>
-=======
-    <version>7.6.1-SNAPSHOT</version>
->>>>>>> b88f5720
   </parent>
   <modelVersion>4.0.0</modelVersion>
   <artifactId>jetty-server</artifactId>
@@ -89,8 +85,8 @@
       <scope>provided</scope>
       <exclusions>
         <exclusion>
-	  <groupId>${servlet.spec.groupId}</groupId>
-	  <artifactId>${servlet.spec.artifactId}</artifactId>
+          <groupId>javax.servlet</groupId>
+          <artifactId>servlet-api</artifactId>
         </exclusion>
         <exclusion>
           <groupId>org.eclipse.jetty.orbit</groupId>
@@ -99,22 +95,15 @@
       </exclusions>
     </dependency>
     <dependency>
-       <groupId>${servlet.spec.groupId}</groupId>
-       <artifactId>${servlet.spec.artifactId}</artifactId>
-     </dependency>
-    <dependency>
       <groupId>org.eclipse.jetty</groupId>
       <artifactId>jetty-websocket</artifactId>
       <version>${project.version}</version>
       <scope>provided</scope>
     </dependency>
-<<<<<<< HEAD
-=======
     <dependency>
       <groupId>org.eclipse.jetty.orbit</groupId>
       <artifactId>javax.servlet</artifactId>
       <scope>compile</scope>
     </dependency>
->>>>>>> b88f5720
   </dependencies>
 </project>